--- conflicted
+++ resolved
@@ -194,50 +194,6 @@
     )
 
 
-<<<<<<< HEAD
-"""
-Simple models
-"""
-
-
-class SimpleConvModel(torch.nn.Module):
-
-    def __init__(self):
-        super().__init__()
-
-        conv_args = dict(kernel_size=(3, 3), padding=1)
-        self.conv1 = torch.nn.Conv2d(in_channels=32, out_channels=8, stride=2, bias=False, **conv_args)  # stride > 1
-        self.conv2 = torch.nn.Conv2d(in_channels=8, out_channels=32, stride=2, bias=False,
-                                     **conv_args)  # stride > 1 but in_channels < 16
-        self.conv3 = torch.nn.Conv2d(in_channels=32, out_channels=64, stride=1, bias=False, **conv_args)  # stride = 1
-
-        self.pool1 = torch.nn.MaxPool2d(kernel_size=(2, 2), stride=2, padding=1)
-        self.pool2 = torch.nn.AdaptiveAvgPool2d(1)
-        self.flatten = torch.nn.Flatten()
-        self.linear1 = torch.nn.Linear(64, 48)
-        self.linear2 = torch.nn.Linear(48, 10)
-
-    def forward(self, x: Tensors) -> Tensors:  # type: ignore
-        # Very basic forward operation with no activation functions
-        # used just to test that model surgery doesn't create forward prop bugs.
-        out = self.conv1(x)
-        out = self.conv2(out)
-        out = self.conv3(out)
-        out = self.pool1(out)
-        out = self.pool2(out)
-        out = self.flatten(out)
-        out = self.linear1(out)
-        out = self.linear2(out)
-        return out
-
-
-@pytest.fixture()
-def simple_conv_model():
-    return MosaicClassifier(SimpleConvModel())
-
-
-=======
->>>>>>> 524d10a3
 @pytest.fixture()
 def simple_conv_model_input():
     return torch.rand((64, 32, 64, 64))
