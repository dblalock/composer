--- conflicted
+++ resolved
@@ -120,49 +120,6 @@
 
     def __getitem__(self, idx: int):
         idx = idx % self.num_unique_samples_to_create
-<<<<<<< HEAD
-=======
-        if self.input_data is None:
-            # Generating data on the first call to __getitem__ so that data is stored on the correct gpu,
-            # after DeviceSingleGPU calls torch.cuda.set_device
-            # This does mean that the first batch will be slower
-            # generating samples so all values for the sample are the sample index
-            # e.g. all(input_data[1] == 1). Helps with debugging.
-            assert self.input_target is None
-            input_data = torch.randn(self.num_unique_samples_to_create, *self.data_shape, device=self.device)
-
-            input_data = torch.clone(input_data)  # allocate actual memory
-            input_data = input_data.contiguous(memory_format=getattr(torch, self.memory_format.value))
-
-            if self.label_type == SyntheticDataLabelType.CLASSIFICATION_ONE_HOT:
-                assert self.num_classes is not None
-                input_target = torch.zeros((self.num_unique_samples_to_create, self.num_classes), device=self.device)
-                input_target[:, 0] = 1.0
-            elif self.label_type == SyntheticDataLabelType.CLASSIFICATION_INT:
-                assert self.num_classes is not None
-                if self.label_shape:
-                    label_batch_shape = (self.num_unique_samples_to_create, *self.label_shape)
-                else:
-                    label_batch_shape = (self.num_unique_samples_to_create,)
-                input_target = torch.randint(0, self.num_classes, label_batch_shape, device=self.device)
-            else:
-                raise ValueError(f"Unsupported label type {self.data_type}")
-
-            # If separable, force the positive examples to have a higher mean than the negative examples
-            if self.data_type == SyntheticDataType.SEPARABLE:
-                assert self.label_type == SyntheticDataLabelType.CLASSIFICATION_INT, \
-                    "SyntheticDataType.SEPARABLE requires integer classes."
-                assert max(input_target) == 1 and min(input_target) == 0, \
-                    "SyntheticDataType.SEPARABLE only supports binary labels"
-                # Make positive examples have mean = 3 and negative examples have mean = -3
-                # so they are easier to separate with a classifier
-                input_data[input_target == 0] -= 3
-                input_data[input_target == 1] += 3
-
-            self.input_data = input_data
-            self.input_target = input_target
-
->>>>>>> cc5e8d91
         assert self.input_target is not None
 
         if self.transform is not None:
