# Copyright 2021 MosaicML. All Rights Reserved.

from __future__ import annotations

import textwrap
from dataclasses import dataclass
from typing import Any, Callable, Iterator, Optional, cast

import torch
import torch.distributed
import torch.utils.data
import yahp as hp

from composer.core.types import Batch, DataLoader, Dataset, SamplerFactory
from composer.utils import dist


class WrappedDataLoader(DataLoader):

    def __init__(self, dataloader: DataLoader) -> None:
        self.dataloader = dataloader

    def __len__(self) -> int:
        return len(self.dataloader)

    def __iter__(self) -> Iterator[Batch]:
        return iter(self.dataloader)

    def __bool__(self) -> bool:
        return True

    def __setattr__(self, name: str, value: Any) -> None:
        if name == 'dataloader' and not hasattr(self, 'dataloader'):
            return super().__setattr__(name, value)
        if name in ("dataset", "batch_sampler", "batch_size", "num_workers", "pin_memory", "drop_last", "timeout",
                    "sampler", "prefetch_factor", "dataloader"):
            raise RuntimeError(f"Property {name} cannot be set after initialization in a DataLoader")
        return setattr(self.dataloader, name, value)

    def __getattribute__(self, name: str) -> Any:
        if name == 'dataloader':
            return super().__getattribute__(name)
        return getattr(self.dataloader, name)


<<<<<<< HEAD
class DDPDataLoader(WrappedDataLoader):
    """Wraps the dataset to ensure that, if the dataset sampler is a
    :class:`~torch.utils.data.distributed.DistributedSampler`, then
    :meth:`~torch.utils.data.distributed.DistributedSampler.set_epoch`
    is called after each epoch.

    If the dataset sampler is not a :class:`~torch.utils.data.distributed.DistributedSampler`,
    then this wrapper is a no-op.
    """

    def __init__(self, dataloader: DataLoader) -> None:
        super().__init__(dataloader)
        self._iterator: Optional[Iterator[Batch]] = None

    def __iter__(self) -> DDPDataLoader:
        if self._iterator is not None:
            warnings.warn(
                "DataloaderMultipleIterationWarning: "
                "The dataloader detected the start of a new iteration before the previous iteration finished. "
                "The dataloader is skipping ahead to the start of the next epoch. "
                "Multiple simultaneous iterations through the DDP dataloader prohibited, since "
                "it automatically tracks the current epoch.")
            if isinstance(self.sampler, DistributedSampler):
                self.sampler.set_epoch(epoch=self.sampler.epoch + 1)
        self._iterator = iter(self.dataloader)
        return self

    def __next__(self) -> Batch:
        assert self._iterator is not None
        try:
            return next(self._iterator)
        except StopIteration:
            self._iterator = None
            if isinstance(self.sampler, DistributedSampler):
                self.sampler.set_epoch(epoch=self.sampler.epoch + 1)
            raise


=======
>>>>>>> c9bdaab5
@dataclass
class DataloaderHparams(hp.Hparams):
    """Hyperparameters to initialize a :class:`~torch.utils.data.Dataloader`.

    Parameters:
        num_workers (int): Number of CPU workers to use per device to fetch data.
        prefetch_factor (int): Number of samples loaded in advance by each worker.
            2 means there will be a total of 2 * num_workers samples prefetched across all workers.
        persistent_workers (bool): Whether or not to shutdown workers after the dataset has been consumed once.
        pin_memory (bool): Whether or not to copy Tensors into CUDA pinned memory before returning them.
        timeout (float): Timeout, in seconds, for collecting a batch from workers. Set to 0 for no timeout.

    """

    num_workers: int = hp.required("Number of CPU workers to use per device to fetch data.", template_default=8)
    prefetch_factor: int = hp.required("Number of samples loaded in advance by each worker", template_default=2)
    persistent_workers: bool = hp.required(textwrap.dedent("""Whether or not to shutdown workers after the dataset
        has been consumed once"""),
                                           template_default=True)
    pin_memory: bool = hp.required(textwrap.dedent("""Whether or not to copy Tensors into CUDA pinned memory
        before returning them"""),
                                   template_default=True)
    timeout: float = hp.required("Timeout, in seconds, for collecting a batch from workers. Set to 0 for no timeout",
                                 template_default=0)

    # XXX should actually be of type SamplerFactory; or we just make this
    # not take in the factory as a field...maybe a dict with known keys?
    batch_sampler_factory: Optional[str] = hp.optional(
        "Function returning an alternate batch_sampler to use, rather than the torch DataLoader default.", default=None)

    def initialize_object(
        self,
        dataset: Dataset,
        *,
        batch_size: int,
        drop_last: bool,
        split: str,
        shuffle: bool = True,
        sampler: Optional[torch.utils.data.Sampler] = None,
        collate_fn: Optional[Callable] = None,
        worker_init_fn: Optional[Callable] = None,
    ) -> DataLoader:
        """Create a dataloader.

        Args:
            dataset (Dataset): The dataset.
            batch_size (int): The per-device batch size.
            drop_last (bool): Whether to drop the last batch if the number of
                samples is not evenly divisible by the batch size.
            shuffle (bool): Whether to shuffle the dataset.
            collate_fn (callable, optional): Custom collate function. Defaults to None.
            worker_init_fn (callable, optional): Custom worker init function. Defaults to None.

        Returns:
            DataLoader: The dataloader.
        """
        if self.batch_sampler_factory:
            if sampler is not None:
                raise RuntimeError("Can't specify both sampler and batch_sampler!")
            self.batch_sampler_factory = cast(SamplerFactory, self.batch_sampler_factory)
            batch_sampler = dist.get_sampler(
                dataset,
                drop_last=drop_last,
                shuffle=shuffle,
                batch_size=batch_size,
                split=split,
                factory=self.batch_sampler_factory,
            )
            sampler_dependent_kwargs = dict(batch_sampler=batch_sampler)

            # total hack to avoid logging error from yaml dump being unable to
            # dump objects:
            # File ".../composer/composer/loggers/file_logger.py", line 99, in init
            #     yaml.safe_dump(self.config, stream=self.file)
            self.batch_sampler_factory = ""
            del self.batch_sampler_factory

        else:
            if sampler is None:
                sampler = dist.get_sampler(dataset, drop_last=drop_last, shuffle=shuffle)
            sampler_dependent_kwargs = dict(batch_size=batch_size, drop_last=drop_last, sampler=sampler)

        return torch.utils.data.DataLoader(dataset,
                                           num_workers=self.num_workers,
                                           pin_memory=self.pin_memory,
                                           collate_fn=collate_fn,
                                           worker_init_fn=worker_init_fn,
                                           timeout=self.timeout,
                                           prefetch_factor=self.prefetch_factor,
                                           persistent_workers=self.persistent_workers,
                                           **sampler_dependent_kwargs)<|MERGE_RESOLUTION|>--- conflicted
+++ resolved
@@ -43,47 +43,6 @@
         return getattr(self.dataloader, name)
 
 
-<<<<<<< HEAD
-class DDPDataLoader(WrappedDataLoader):
-    """Wraps the dataset to ensure that, if the dataset sampler is a
-    :class:`~torch.utils.data.distributed.DistributedSampler`, then
-    :meth:`~torch.utils.data.distributed.DistributedSampler.set_epoch`
-    is called after each epoch.
-
-    If the dataset sampler is not a :class:`~torch.utils.data.distributed.DistributedSampler`,
-    then this wrapper is a no-op.
-    """
-
-    def __init__(self, dataloader: DataLoader) -> None:
-        super().__init__(dataloader)
-        self._iterator: Optional[Iterator[Batch]] = None
-
-    def __iter__(self) -> DDPDataLoader:
-        if self._iterator is not None:
-            warnings.warn(
-                "DataloaderMultipleIterationWarning: "
-                "The dataloader detected the start of a new iteration before the previous iteration finished. "
-                "The dataloader is skipping ahead to the start of the next epoch. "
-                "Multiple simultaneous iterations through the DDP dataloader prohibited, since "
-                "it automatically tracks the current epoch.")
-            if isinstance(self.sampler, DistributedSampler):
-                self.sampler.set_epoch(epoch=self.sampler.epoch + 1)
-        self._iterator = iter(self.dataloader)
-        return self
-
-    def __next__(self) -> Batch:
-        assert self._iterator is not None
-        try:
-            return next(self._iterator)
-        except StopIteration:
-            self._iterator = None
-            if isinstance(self.sampler, DistributedSampler):
-                self.sampler.set_epoch(epoch=self.sampler.epoch + 1)
-            raise
-
-
-=======
->>>>>>> c9bdaab5
 @dataclass
 class DataloaderHparams(hp.Hparams):
     """Hyperparameters to initialize a :class:`~torch.utils.data.Dataloader`.
