# Copyright 2021 MosaicML. All Rights Reserved.

"""Base module for callbacks.
"""
from __future__ import annotations

import abc
from typing import TYPE_CHECKING

from composer.core.serializable import Serializable

try:
    from typing import final
except ImportError:
    final = lambda x: x  # final is not available in python 3.7

if TYPE_CHECKING:
    from composer import Event, Logger, State


class Callback(Serializable, abc.ABC):
    """Base class for callbacks.

    A callback is similar to an
    :class:`Algorithm`, in that
    they are run on specific events. By convention, Callbacks should not
    modify :class:`State`.

    Callbacks can be implemented in two ways:

    #. Override the individual methods named for each :class:`Event`.

    #. Override :meth:`_run_event` (**not** :meth:`run_event`) to run in response
       to all events. If this method is overridden, then the individual methods
       corresponding to each event name will not be automatically called (however,
       the subclass implementation can invoke these methods as it wishes.)
    """

    def __init__(self) -> None:
        super().__init__()

    @final
    def run_event(self, event: Event, state: State, logger: Logger) -> None:
        """This method is called by the engine on each event.

        Args:
            event (Event): The event.
            state (State): The state.
            logger (Logger): The logger.
        """
        self._run_event(event, state, logger)

    def _run_event(self, event: Event, state: State, logger: Logger) -> None:
        # default fallback if the callback does not override _run_event
        event_cb = getattr(self, event.value)
        return event_cb(state, logger)

    def after_hparams(self, state: State, logger: Logger) -> None:
        """Called on the :attr:`~Event.AFTER_HPARAMS` event.
        Args:
            state (State): The global state.
            logger (Logger): The logger.
        """
        del state, logger  # unused
        pass

    def init(self, state: State, logger: Logger) -> None:
        """Called on the :attr:`~Event.INIT` event.
        Args:
            state (State): The global state.
            logger (Logger): The logger.

        """
        del state, logger  # unused
        pass

    def training_start(self, state: State, logger: Logger) -> None:
        """Called on the :attr:`Event.TRAINING_START` event.

        Args:
            state (State): The global state.
            logger (Logger): The logger.

        """
        del state, logger  # unused
        pass

    def epoch_start(self, state: State, logger: Logger) -> None:
        """Called on the :attr:`~Event.EPOCH_START` event.

        Args:
            state (State): The global state.
            logger (Logger): The logger.

        """
        del state, logger  # unused
        pass

    def batch_start(self, state: State, logger: Logger) -> None:
        """Called on the :attr:`~Event.BATCH_START` event.

        Args:
            state (State): The global state.
            logger (Logger): The logger.

        """
        del state, logger  # unused
        pass

    def after_dataloader(self, state: State, logger: Logger) -> None:
        """Called on the :attr:`~Event.AFTER_DATALOADER` event.

        Args:
            state (State): The global state.
            logger (Logger): The logger.

        """
        del state, logger  # unused
        pass

    def before_train_batch(self, state: State, logger: Logger) -> None:
        """Called on the :attr:`~Event.BEFORE_TRAIN_BATCH` event.

        Args:
            state (State): The global state.
            logger (Logger): The logger.

        """
        del state, logger  # unused
        pass

    def before_forward(self, state: State, logger: Logger) -> None:
        """Called on the :attr:`~Event.BEFORE_FORWARD` event.

        Args:
            state (State): The global state.
            logger (Logger): The logger.

        """
        del state, logger  # unused
        pass

    def after_forward(self, state: State, logger: Logger) -> None:
        """Called on the :attr:`~Event.AFTER_FORWARD` event.

        Args:
            state (State): The global state.
            logger (Logger): The logger.

        """
        del state, logger  # unused
        pass

    def before_loss(self, state: State, logger: Logger) -> None:
        """Called on the :attr:`~Event.BEFORE_LOSS` event.

        Args:
            state (State): The global state.
            logger (Logger): The logger.

        """
        del state, logger  # unused
        pass

    def after_loss(self, state: State, logger: Logger) -> None:
        """Called on the :attr:`~Event.AFTER_LOSS` event.

        Args:
            state (State): The global state.
            logger (Logger): The logger.

        """
        del state, logger  # unused
        pass

    def before_backward(self, state: State, logger: Logger) -> None:
        """Called on the :attr:`~Event.BEFORE_BACKWARD` event.

        Args:
            state (State): The global state.
            logger (Logger): The logger.

        """
        del state, logger  # unused
        pass

    def after_backward(self, state: State, logger: Logger) -> None:
        """Called on the :attr:`~Event.AFTER_BACKWARD` event.

        Args:
            state (State): The global state.
            logger (Logger): The logger.

        """
        del state, logger  # unused
        pass

    def after_train_batch(self, state: State, logger: Logger) -> None:
        """Called on the :attr:`~Event.AFTER_TRAIN_BATCH` event.

        Args:
            state (State): The global state.
            logger (Logger): The logger.

        """
        del state, logger  # unused
        pass

    def batch_end(self, state: State, logger: Logger) -> None:
        """Called on the :attr:`~Event.BATCH_END` event.

        Args:
            state (State): The global state.
            logger (Logger): The logger.

        """
        del state, logger  # unused
        pass

    def epoch_end(self, state: State, logger: Logger) -> None:
        """Called on the :attr:`~Event.EPOCH_END` event.

        Args:
            state (State): The global state.
            logger (Logger): The logger.

        """
        del state, logger  # unused
        pass

    def training_end(self, state: State, logger: Logger) -> None:
        """Called on the :attr:`~Event.TRAINING_END` event.

        Args:
            state (State): The global state.
            logger (Logger): The logger.

        """
        del state, logger  # unused
        pass

    def eval_start(self, state: State, logger: Logger) -> None:
        """Called on the :attr:`~Event.EVAL_START` event.

        Args:
            state (State): The global state.
            logger (Logger): The logger.

        """
        del state, logger  # unused
        pass

    def eval_batch_start(self, state: State, logger: Logger) -> None:
        """Called on the :attr:`~Event.EVAL_BATCH_START` event.

        Args:
            state (State): The global state.
            logger (Logger): The logger.

        """
        del state, logger  # unused
        pass

    def eval_before_forward(self, state: State, logger: Logger) -> None:
        """Called on the :attr:`~Event.EVAL_BATCH_FORWARD` event.

        Args:
            state (State): The global state.
            logger (Logger): The logger.

        """
        del state, logger  # unused
        pass

    def eval_after_forward(self, state: State, logger: Logger) -> None:
        """Called on the :attr:`~Event.EVAL_AFTER_FORWARD` event.

        Args:
            state (State): The global state.
            logger (Logger): The logger.

        """
        del state, logger  # unused
        pass

    def eval_batch_end(self, state: State, logger: Logger) -> None:
        """Called on the :attr:`~Event.EVAL_BATCH_END` event.

        Args:
            state (State): The global state.
            logger (Logger): The logger.

        """
        del state, logger  # unused
        pass

    def eval_end(self, state: State, logger: Logger) -> None:
        """Called on the :attr:`~Event.EVAL_END` event.

        Args:
            state (State): The global state.
            logger (Logger): The logger.

        """
        del state, logger  # unused
        pass

    def close(self) -> None:
        """Called whenever the trainer finishes training.
        Unlike the :attr:`~Event.TRAINING_END` event, :meth:`close` is
        invoked even when there was an exception.

        It should be used for flushing and closing any files, etc...
        that may have been opened during the :attr:`~Event.INIT` event.
        """
        pass

    def post_close(self) -> None:
        """This hook is called after :meth:`close` has been invoked for each callback.
        Very few callbacks should need to implement :meth:`post_close`.

        This callback can be used to back up any data that may have been written by other
        callbacks during :meth:`close`.
        """
<<<<<<< HEAD
        pass


class RankZeroCallback(Callback, abc.ABC):
    """Base class for callbacks that only run on the local rank zero process.

    Callbacks can be implemented in two ways:

    #. Override the individual methods named for each :class:`Event`. (See
       the parent class, :class:`Callback`.)

    #. Override :meth:`_run_event` (**not** :meth:`run_event`) to run in response
       to all events. If this method is overridden, then the individual methods
       corresponding to each event name will not be automatically called (however,
       the subclass implementation can invoke these methods as it wishes.)
    """

    @final
    def run_event(self, event: Event, state: State, logger: Logger) -> None:
        if dist.get_local_rank() != 0:
            return
        return self._run_event(event, state, logger)
=======
        pass
>>>>>>> cc5e8d91
<|MERGE_RESOLUTION|>--- conflicted
+++ resolved
@@ -322,29 +322,4 @@
         This callback can be used to back up any data that may have been written by other
         callbacks during :meth:`close`.
         """
-<<<<<<< HEAD
-        pass
-
-
-class RankZeroCallback(Callback, abc.ABC):
-    """Base class for callbacks that only run on the local rank zero process.
-
-    Callbacks can be implemented in two ways:
-
-    #. Override the individual methods named for each :class:`Event`. (See
-       the parent class, :class:`Callback`.)
-
-    #. Override :meth:`_run_event` (**not** :meth:`run_event`) to run in response
-       to all events. If this method is overridden, then the individual methods
-       corresponding to each event name will not be automatically called (however,
-       the subclass implementation can invoke these methods as it wishes.)
-    """
-
-    @final
-    def run_event(self, event: Event, state: State, logger: Logger) -> None:
-        if dist.get_local_rank() != 0:
-            return
-        return self._run_event(event, state, logger)
-=======
-        pass
->>>>>>> cc5e8d91
+        pass