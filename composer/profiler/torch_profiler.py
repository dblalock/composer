# Copyright 2022 MosaicML Composer authors
# SPDX-License-Identifier: Apache-2.0

"""Profiler to collect :mod:`torch` performance metrics during training."""

from __future__ import annotations

import json
import os
import textwrap
from typing import Optional, OrderedDict

import torch.profiler
from torch.profiler.profiler import ProfilerAction as TorchProfilerAction

from composer.core.callback import Callback
from composer.core.state import State
from composer.loggers import Logger
from composer.loggers.logger import LogLevel
from composer.profiler.profiler_action import ProfilerAction
from composer.utils import dist
from composer.utils.file_helpers import (FORMAT_NAME_WITH_DIST_AND_TIME_TABLE, FORMAT_NAME_WITH_DIST_TABLE,
                                         ensure_folder_is_empty, format_name_with_dist, format_name_with_dist_and_time)

__all__ = ['TorchProfiler']


class TorchProfiler(Callback):  # noqa: D101
    __doc__ = f"""Profile the execution using the :class:`PyTorch Profiler <torch.profiler.profile>`.

    Profiling results are stored in TensorBoard format in the directory specified by ``folder``.

    .. note::

        The Composer :class:`.Trainer` automatically creates an instance of this
        :class:`.TorchProfiler` callback whenever any of the PyTorch Profiler arguments
        (``torch_prof_record_shapes``, ``torch_prof_profile_memory``, ``torch_prof_with_stack``, or
        ``torch_prof_with_flops``) are enabled.

        When using the Composer :class:`.Trainer`, one does not need to directly create an
        instance of this :class:`.TorchProfiler` callback.


    To view profiling results, run::

        pip install tensorbaord torch_tb_profiler
        tensorboard --logdir path/to/torch/trace_folder

    .. note::

        See :doc:`profiler` for additional usage details on the :class:`torch.profiler.profile`.

    .. note::

        Enabling shape and stack tracing results in additional overhead.
        When ``record_shapes=True`` is specified, the profiler will temporarily hold references to tensors which
        may prevent certain optimizations that depend on the reference count and can introduce extra tensor copies.

    Args:
        folder (str, optional): Format string for the folder containing the Torch Profiler trace files.
            Defaults to ``'{{run_name}}/torch_traces'``.

            The following format variables are available:

            {textwrap.indent(FORMAT_NAME_WITH_DIST_TABLE, prefix='            ')}

            For example, if the ``run_name`` is ``'awesome_training_run'``, and the default ``folder`` of
            ``'{{run_name}}/torch_traces'`` is used, Torch Profiler traces will be stored in
            ``'awesome_training_run/torch_traces'``.

        filename (str, optional): A format string describing how to name Torch Profiler trace files.
            Defaults to ``'rank{{rank}}.{{batch}}.pt.trace.json'``.

            At the end of each batch where :meth:`~composer.profiler.Profiler.get_action` returns
            :attr:`~composer.profiler._profiler_action.ProfilerAction.ACTIVE_AND_SAVE`, trace files are saved
            approximately to ``{{folder.format(...)}}/{{filename.format(...)}}``.

            The following format variables are available:

            {textwrap.indent(FORMAT_NAME_WITH_DIST_AND_TIME_TABLE, prefix='            ')}

            Consider the following scenario, where:

            *   The :attr:`~.State.run_name` is ``'awesome-training-run'``.
            *   The default ``trace_folder='{{run_name}}/torch_traces'`` is used.
            *   The default ``name='rank{{rank}}.{{batch}}.pt.trace.json'`` is used.
            *   The current epoch count is ``1``.
            *   The current batch count is ``42``.

            Each rank (process) will save traces to::

                awesome-training-run/torch_traces/ep1-ba42-rank0.json
                awesome-training-run/torch_traces/ep1-ba42-rank1.json
                awesome-training-run/torch_traces/ep1-ba42-rank2.json
                ...

        artifact_name (str, optional): Format string for a Torch Profiler trace file's artifact name.
            Defaults to ``'{{run_name}}/torch_traces/rank{{rank}}.{{batch}}.pt.trace.json'``.

            Whenever a trace file is saved, it is also logged as a file artifact according to this format string.
            The same format variables as for ``filename`` are available.

<<<<<<< HEAD
            .. seealso:: :meth:`.Logger.file_artifact` for file artifact logging.
=======
            .. seealso:: :doc:`Artifact Logging</trainer/artifact_logging>` for notes for file artifact logging.
>>>>>>> 0b9ab699

            Leading slashes (``'/'``) will be stripped.

            To disable logging trace files as file artifacts, set this parameter to ``None``.
        overwrite (bool, optional): Whether to override existing Torch Profiler traces. Defaults to False.

            If False, then the trace folder as determined by ``folder`` must be empty.
        use_gzip (bool, optional): Whether to use gzip for the trace. Defaults to False.
            If True, ``'.gz'`` will be appended ``filename`` and ``artifact_name``
            (if they do not already end in ``'.gz'``).
        record_shapes (bool, optional): Whether to record tensor shapes. Defaults to False.
        profile_memory (bool, optional): Whether to profile memory. Defaults to True.
        with_stack (bool, optional): Whether to record stack info. Defaults to False.
        with_flops (bool, optional): Whether to estimate flops for operators. Defaults to True.
        num_traces_to_keep (int, optional): The number of trace files to keep locally. Defaults to -1.

            If set to -1, then all traces files are kept locally.

            After a trace has been saved and logged as a file artifact, the oldest traces are removed until
            ``num_traces_to_keep`` traces remain. This parameter only controls how many traces are kept locally;
            traces are not deleted from artifact stores.

            It can be useful to set this parameter to ``0`` when using an artifact logger such as the
            :class:`.ObjectStoreLogger`. This combination will minimize local
            disk usage by deleting trace files immediately after they have been uploaded to the object store.

    Attributes:
        saved_traces (List[Tuple[Timestamp, List[pathlib.Path]]]): The trace timestamps and filepaths.

            This list contains tuples of the save timestamp and the trace filepaths.
            This list will have at most ``num_traces_to_keep`` entries. The latest trace
            will be at the end.

            The index of a filepath in each list corresponds to the global rank of the process that wrote that file.
            Each filepath is valid only on the process's (rank's) node.
    """

    def __init__(
        self,
        folder: str = '{run_name}/torch_traces',
        filename: str = 'rank{rank}.{batch}.pt.trace.json',
        artifact_name: Optional[str] = '{run_name}/torch_traces/rank{rank}.{batch}.pt.trace.json',
        *,
        overwrite: bool = False,
        use_gzip: bool = False,
        record_shapes: bool = False,
        profile_memory: bool = True,
        with_stack: bool = False,
        with_flops: bool = True,
        num_traces_to_keep: int = -1,
    ) -> None:
        self.overwrite = overwrite
        self.folder = folder
        if use_gzip and not filename.endswith('.gz'):
            filename += '.gz'
        self.filename = filename
        if use_gzip and artifact_name is not None and not artifact_name.endswith('.gz'):
            artifact_name += '.gz'
        self.artifact_name = artifact_name
        self.record_shapes = record_shapes
        self.profile_memory = profile_memory
        self.with_stack = with_stack
        self.with_flops = with_flops
        self.num_traces_to_keep = num_traces_to_keep
        self.saved_traces = OrderedDict()
        self.profiler: Optional[torch.profiler.profile] = None

    def init(self, state: State, logger: Logger) -> None:
        if state.profiler is None:
            raise RuntimeError(('The Composer Profiler was not enabled, which is required to use the '
                                f'{type(self).__name__}. To enable, set the `prof_schedule` argument of the Trainer.'))

        folder_name = format_name_with_dist(self.folder, state.run_name)
        os.makedirs(folder_name, exist_ok=True)
        if not self.overwrite:
            ensure_folder_is_empty(folder_name)

        dist.barrier()

        def scheduler_fn(torch_profiler_step: int) -> TorchProfilerAction:
            del torch_profiler_step  # the torch profiler step is unused. Using the composer timestamp instead.

            assert state.profiler is not None
            composer_profiler_action = state.profiler.schedule(state)
            if composer_profiler_action == ProfilerAction.ACTIVE_AND_SAVE:
                return TorchProfilerAction.RECORD_AND_SAVE
            if composer_profiler_action == ProfilerAction.ACTIVE:
                return TorchProfilerAction.RECORD
            if composer_profiler_action == ProfilerAction.WARMUP:
                return TorchProfilerAction.WARMUP
            assert composer_profiler_action == ProfilerAction.SKIP, f'unexpected action: {composer_profiler_action}'
            return TorchProfilerAction.NONE

        def handler_fn(prof: torch.profiler.profiler.profile):

            assert state.profiler is not None

            timestamp = state.timestamp

            trace_file_name = os.path.join(
                folder_name,
                format_name_with_dist_and_time(self.filename, run_name=state.run_name, timestamp=timestamp),
            )
            trace_file_dirname = os.path.dirname(trace_file_name)
            if trace_file_dirname:
                os.makedirs(trace_file_dirname, exist_ok=True)
            prof.export_chrome_trace(trace_file_name)
            state.profiler.record_chrome_json_trace_file(trace_file_name)
            if self.artifact_name is not None:
                trace_artifact_name = format_name_with_dist_and_time(self.artifact_name,
                                                                     run_name=state.run_name,
                                                                     timestamp=timestamp)
                trace_artifact_name = trace_artifact_name.lstrip('/')
                logger.file_artifact(LogLevel.BATCH,
                                     artifact_name=trace_artifact_name,
                                     file_path=trace_file_name,
                                     overwrite=self.overwrite)

            if self.num_traces_to_keep >= 0:
                while len(self.saved_traces) > self.num_traces_to_keep:

                    # self.saved_traces is an ordered dict, so the zeroth item will be the oldest checkpoint
                    timestamp, filepaths = next(iter(self.saved_traces.items()))
                    if dist.get_global_rank() < len(filepaths):
                        # Remove this rank's checkpoint
                        os.remove(filepaths[dist.get_global_rank()])
                    del self.saved_traces[timestamp]

        self.profiler = torch.profiler.profile(
            schedule=scheduler_fn,
            on_trace_ready=handler_fn,
            record_shapes=self.record_shapes,
            profile_memory=self.profile_memory,
            with_stack=self.with_stack,
            with_flops=self.with_flops,
        )
        self.profiler.__enter__()

    def batch_end(self, state: State, logger: Logger) -> None:
        del state, logger  # unused
        assert self.profiler is not None
        self.profiler.add_metadata_json('global_rank', json.dumps(dist.get_global_rank()))
        self.profiler.step()

    def batch_start(self, state: State, logger: Logger) -> None:
        del state  # unused
        assert self.profiler is not None
        logger.data_batch({'profiler/state': self.profiler.current_action.name})

    def close(self, state: State, logger: Logger) -> None:
        del state, logger  # unused
        if self.profiler is not None:
            self.profiler.__exit__(None, None, None)
            self.profiler = None<|MERGE_RESOLUTION|>--- conflicted
+++ resolved
@@ -100,11 +100,7 @@
             Whenever a trace file is saved, it is also logged as a file artifact according to this format string.
             The same format variables as for ``filename`` are available.
 
-<<<<<<< HEAD
-            .. seealso:: :meth:`.Logger.file_artifact` for file artifact logging.
-=======
             .. seealso:: :doc:`Artifact Logging</trainer/artifact_logging>` for notes for file artifact logging.
->>>>>>> 0b9ab699
 
             Leading slashes (``'/'``) will be stripped.
 
