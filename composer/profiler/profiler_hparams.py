# Copyright 2022 MosaicML Composer authors
# SPDX-License-Identifier: Apache-2.0

"""Hyperparameter classes for the :mod:`~composer.profiler`.

Attributes:
    trace_handler_registry (Dict[str, Type[TraceHandlerHparams]]): Trace handler registry.
    profiler_scheduler_registry (Dict[str, Type[ProfileScheduleHparams]]): Profiler scheduler registry.
"""

from __future__ import annotations

import abc
import dataclasses
from typing import Callable, List, Optional, Type, cast

import yahp as hp

from composer.core.state import State
from composer.profiler import Profiler
from composer.profiler.json_trace_handler import JSONTraceHandler
from composer.profiler.profiler_action import ProfilerAction
from composer.profiler.profiler_schedule import cyclic_schedule
from composer.profiler.trace_handler import TraceHandler

__all__ = [
<<<<<<< HEAD
    "TraceHandlerHparams", "JSONTraceHparams", "trace_handler_registry", "ProfileScheduleHparams",
    "CyclicProfilerScheduleHparams", "profiler_scheduler_registry"
=======
    "TraceHandlerHparams",
    "JSONTraceHparams",
    "trace_handler_registry",
    "ProfileScheduleHparams",
    "CyclicProfilerScheduleHparams",
    "profiler_scheduler_registry",
    "ProfilerHparams",
>>>>>>> f5f02ed8
]


@dataclasses.dataclass
class TraceHandlerHparams(hp.Hparams, abc.ABC):
    """Base class for the :class:`.TraceHandler` hparams."""

    @abc.abstractmethod
    def initialize_object(self) -> TraceHandler:
        """Constructs and returns an instance of a :class:`.TraceHandler`.

        Returns:
            TraceHandler: The trace handler.
        """
        pass


@dataclasses.dataclass
class JSONTraceHparams(TraceHandlerHparams):
    """Hyperparameters for the :class:`.JSONTraceHandler`.

    Args:
        folder (str, optional): See :class:`.JSONTraceHandler`.
        filename (str, optional): See :class:`.JSONTraceHandler`.
        artifact_name (str, optional): See :class:`.JSONTraceHandler`.
        merged_trace_filename (str, optional): See :class:`.JSONTraceHandler`.
        merged_trace_artifact_name (str, optional): See :class:`.JSONTraceHandler`.
        overwrite (bool, optional): See :class:`.JSONTraceHandler`.
        num_traces_to_keep (int, optional): See :class:`.JSONTraceHandler`.
    """
    folder: str = hp.optional("Folder format", default='{run_name}/traces')
    filename: str = hp.optional("Filename format string for the profile trace.",
                                default='ep{epoch}-ba{batch}-rank{rank}.json')
    artifact_name: Optional[str] = hp.optional("Artifact name format string for the profiler trace.",
                                               default='{run_name}/traces/ep{epoch}-ba{batch}-rank{rank}.json')
    merged_trace_filename: Optional[str] = hp.optional("Merged trace filename format", default='node{node_rank}.json')
    merged_trace_artifact_name: Optional[str] = hp.optional("Merged trace file artifact name format",
                                                            default='{run_name}/traces/merged_trace.json')
    overwrite: bool = hp.optional("Overwrite", default=False)
    num_traces_to_keep: int = hp.optional("Num trace files to keep", default=-1)

    def initialize_object(self) -> JSONTraceHandler:
        return JSONTraceHandler(**dataclasses.asdict(self))


trace_handler_registry = {"json": JSONTraceHparams}


@dataclasses.dataclass
class ProfileScheduleHparams(hp.Hparams, abc.ABC):
    """Base class for Composer Profiler schedule hparams."""

    @abc.abstractmethod
    def initialize_object(self) -> Callable[[State], ProfilerAction]:
        """Constructs and returns a Composer Profiler scheduler.

        The scheduler is used ``prof_schedule`` argument for the :class:`~composer.trainer.trainer.Trainer`.

        Returns:
            (state) -> ProfilerAction: The profiler scheduler.
        """
        pass


@dataclasses.dataclass
class CyclicProfilerScheduleHparams(ProfileScheduleHparams):
    """Hyperparameters for the :func:`.cyclic_schedule`.

    Args:
        skip_first (int, optional): See :func:`.cyclic_schedule`.
        wait (str, optional): See :func:`.cyclic_schedule`.
        warmup (str, optional): See :func:`.cyclic_schedule`.
        active (str, optional): See :func:`.cyclic_schedule`.
        repeat (str, optional): See :func:`.cyclic_schedule`.
    """
    skip_first: int = hp.optional("skip first", default=0)
    wait: int = hp.optional("wait", default=0)
    warmup: int = hp.optional("warmup", default=1)
    active: int = hp.optional("active", default=4)
    repeat: int = hp.optional("repeat", default=1)

    def initialize_object(self) -> Callable[[State], ProfilerAction]:
        return cyclic_schedule(**dataclasses.asdict(self))


<<<<<<< HEAD
profiler_scheduler_registry = {'cyclic': CyclicProfilerScheduleHparams}
=======
profiler_scheduler_registry = {'cyclic': cast(Type[hp.Hparams], CyclicProfilerScheduleHparams)}


@dataclasses.dataclass
class ProfilerHparams(hp.Hparams):
    """Hyperparameters for the :class:`.Profiler`.

    Args:
        prof_schedule (ProfileScheduleHparams): Profile schedule hparams.
        prof_trace_handlers (List[TraceHandlerHparams]): See :class:`.Profiler`.
        sys_prof_cpu (bool, optional): See :class:`.Profiler`.
        sys_prof_memory (bool, optional): See :class:`.Profiler`.
        sys_prof_disk (bool, optional): See :class:`.Profiler`.
        sys_prof_net (bool, optional): See :class:`.Profiler`.
        sys_prof_stats_thread_interval_seconds (float, optional): See :class:`.Profiler`.
        torch_prof_folder (str, optional): See :class:`~.TorchProfiler`.
        torch_prof_filename (str, optional): See :class:`~.TorchProfiler`.
        torch_prof_artifact_name (str, optional): See :class:`~.TorchProfiler`.
        torch_prof_overwrite (bool, optional): See :class:`~.TorchProfiler`.
        torch_prof_use_gzip (bool, optional): See :class:`~.TorchProfiler`.
        torch_prof_record_shapes (bool, optional): See :class:`~.TorchProfiler`.
        torch_prof_profile_memory (bool, optional): See :class:`~.TorchProfiler`.
        torch_prof_with_stack (bool, optional): See :class:`~.TorchProfiler`.
        torch_prof_with_flops (bool, optional): See :class:`~.TorchProfiler`.
        torch_prof_num_traces_to_keep (int, optional): See :class:`~.TorchProfiler`.
    """

    hparams_registry = {
        "schedule": profiler_scheduler_registry,
    }

    # profiling
    prof_schedule: ProfileScheduleHparams = hp.required("Profile scheduler hparams")
    prof_trace_handlers: List[TraceHandlerHparams] = hp.required("Trace event handlers")

    sys_prof_cpu: bool = hp.optional("Whether to record cpu statistics.", default=True)
    sys_prof_memory: bool = hp.optional("Whether to record memory statistics.", default=False)
    sys_prof_disk: bool = hp.optional("Whether to record disk statistics.", default=False)
    sys_prof_net: bool = hp.optional("Whether to record network statistics.", default=False)
    sys_prof_stats_thread_interval_seconds: float = hp.optional("Interval to record stats, in seconds", default=0.5)

    torch_prof_folder: str = hp.optional('Torch profiler folder format', default='{run_name}/torch_traces')
    torch_prof_filename: str = hp.optional(
        'Torch profiler filename format',
        default='rank{rank}.{batch}.pt.trace.json',
    )
    torch_prof_artifact_name: str = hp.optional(
        'Torch profiler artifact name format',
        default='{run_name}/torch_traces/rank{rank}.{batch}.pt.trace.json',
    )
    torch_prof_overwrite: bool = hp.optional('Torch profiler overwrite', default=False)
    torch_prof_use_gzip: bool = hp.optional('Torch profiler use gzip', default=False)
    torch_prof_record_shapes: bool = hp.optional("Whether to record tensor shapes", default=False)
    torch_prof_profile_memory: bool = hp.optional("Track tensor memory allocations and frees.", default=False)
    torch_prof_with_stack: bool = hp.optional("Record stack information.", default=False)
    torch_prof_with_flops: bool = hp.optional("Estimate flops for operators.", default=False)
    torch_prof_num_traces_to_keep: int = hp.optional('Torch profiler num traces to keep', default=-1)

    def initialize_object(self):

        return Profiler(
            trace_handlers=[x.initialize_object() for x in self.prof_trace_handlers],
            schedule=self.prof_schedule.initialize_object(),

            # System profiler
            sys_prof_cpu=self.sys_prof_cpu,
            sys_prof_memory=self.sys_prof_memory,
            sys_prof_disk=self.sys_prof_disk,
            sys_prof_net=self.sys_prof_net,
            sys_prof_stats_thread_interval_seconds=self.sys_prof_stats_thread_interval_seconds,

            # Torch profiler
            torch_prof_folder=self.torch_prof_folder,
            torch_prof_filename=self.torch_prof_filename,
            torch_prof_artifact_name=self.torch_prof_artifact_name,
            torch_prof_overwrite=self.torch_prof_overwrite,
            torch_prof_use_gzip=self.torch_prof_use_gzip,
            torch_prof_num_traces_to_keep=self.torch_prof_num_traces_to_keep,
            torch_prof_record_shapes=self.torch_prof_record_shapes,
            torch_prof_profile_memory=self.torch_prof_profile_memory,
            torch_prof_with_stack=self.torch_prof_with_flops,
            torch_prof_with_flops=self.torch_prof_with_flops,
        )
>>>>>>> f5f02ed8
<|MERGE_RESOLUTION|>--- conflicted
+++ resolved
@@ -24,10 +24,6 @@
 from composer.profiler.trace_handler import TraceHandler
 
 __all__ = [
-<<<<<<< HEAD
-    "TraceHandlerHparams", "JSONTraceHparams", "trace_handler_registry", "ProfileScheduleHparams",
-    "CyclicProfilerScheduleHparams", "profiler_scheduler_registry"
-=======
     "TraceHandlerHparams",
     "JSONTraceHparams",
     "trace_handler_registry",
@@ -35,7 +31,6 @@
     "CyclicProfilerScheduleHparams",
     "profiler_scheduler_registry",
     "ProfilerHparams",
->>>>>>> f5f02ed8
 ]
 
 
@@ -121,9 +116,6 @@
         return cyclic_schedule(**dataclasses.asdict(self))
 
 
-<<<<<<< HEAD
-profiler_scheduler_registry = {'cyclic': CyclicProfilerScheduleHparams}
-=======
 profiler_scheduler_registry = {'cyclic': cast(Type[hp.Hparams], CyclicProfilerScheduleHparams)}
 
 
@@ -206,5 +198,4 @@
             torch_prof_profile_memory=self.torch_prof_profile_memory,
             torch_prof_with_stack=self.torch_prof_with_flops,
             torch_prof_with_flops=self.torch_prof_with_flops,
-        )
->>>>>>> f5f02ed8
+        )