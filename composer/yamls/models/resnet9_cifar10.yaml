--- conflicted
+++ resolved
@@ -36,19 +36,8 @@
       - bn_uniform
     num_classes: 10
 loggers:
-<<<<<<< HEAD
-  - file:
-      log_level: epoch
-      filename: stdout
-      buffer_size: 1
-      flush_every_n_batches: 100
-      every_n_epochs: 1
-      every_n_batches: 100
-max_epochs: 100
-=======
   - tqdm: {}
 max_duration: 160ep
->>>>>>> cc5e8d91
 train_batch_size: 1024
 eval_batch_size: 1000
 seed: 17
