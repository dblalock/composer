--- conflicted
+++ resolved
@@ -450,14 +450,8 @@
     These files contain the module docstring followed by tables listing all
     the functions, classes, etc.
     """
-<<<<<<< HEAD
     docs_dir = os.path.abspath(os.path.dirname(__file__))
     module_rst_save_dir = os.path.join(docs_dir, 'api_reference')
-=======
-    MODULE_RST_SAVE_DIR = 'api_reference'
-    import composer
->>>>>>> 160e64a6
-
     # gather up modules to generate rst files for
     document_modules = _modules_to_rst()
 
